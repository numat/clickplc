--- conflicted
+++ resolved
@@ -31,13 +31,8 @@
             'pytest',
             'pytest-cov',
             'pytest-asyncio',
-<<<<<<< HEAD
-            'mypy==1.3.0',
+            'mypy==1.4.0',
             'ruff==0.0.274',
-=======
-            'mypy==1.4.0',
-            'ruff==0.0.272',
->>>>>>> 7701ecc7
         ],
     },
     license='GPLv2',
